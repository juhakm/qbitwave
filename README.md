--- conflicted
+++ resolved
@@ -1,24 +1,20 @@
 # QBitwave: Emergent Information-Theoretic Wavefunctions
 
-<<<<<<< HEAD
-The **QBitwave** project unifies classical bitstrings and emergent wavefunctions into a single, information-centric framework.  
-From raw binary data, complex amplitudes, phases, and probabilistic dynamics naturally emerge.  
-The multidimensional extension, **QBitwaveND**, allows these structures to evolve dynamically in time, forming a complete informational pipeline (experimental)
+QBitwave models quantum-like dynamics as the deterministic evolution of compressibility in finite bitstrings.
+The wavefunction ψ is interpreted not as a physical field but as the minimal compression algorithm that
+reproduces a given informational state.
+Existence corresponds to self-compressibility — only compressible configurations persist.
+Through Fourier-domain transformations and entropy measures, QBitwave unifies bitstrings, complex amplitudes, and probabilistic
+behavior into a single information-centric framework.
 
-=======
-QBitwave models quantum-like dynamics as the deterministic evolution of compressibility in finite bitstrings.
-The wavefunction ψ is interpreted not as a physical field but as the minimal compression algorithm that reproduces a given informational state.
-Existence corresponds to self-compressibility — only compressible configurations persist.
-Through Fourier-domain transformations and entropy measures, QBitwave unifies bitstrings, complex amplitudes, and probabilistic behavior into a single information-centric framework.
-Its N-dimensional extension, QBitwaveND, provides unitary evolution of informational wavefunctions in time, forming a complete bridge between algorithmic information and emergent dynamics.
->>>>>>> b3139e09
 
 ## Core Concept
 
 ### QBitwave
 
 `QBitwave` treats the wavefunction as an **emergent, information-theoretic object**.  
-A finite bitstring encodes a discretized wavefunction, which can be reconstructed as normalized complex amplitudes — the **minimal program reproducing the bitstring** (Kolmogorov complexity perspective).
+A finite bitstring encodes a discretized wavefunction, which can be reconstructed as normalized complex amplitudes — the **minimal program
+reproducing the bitstring** (Kolmogorov complexity perspective).
 
 **Fundamental principles:**
 
